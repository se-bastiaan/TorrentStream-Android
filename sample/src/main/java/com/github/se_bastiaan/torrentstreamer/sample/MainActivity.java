--- conflicted
+++ resolved
@@ -105,23 +105,6 @@
         }
     }
 
-<<<<<<< HEAD
-    View.OnClickListener onClickListener = new View.OnClickListener() {
-        @Override
-        public void onClick(View v) {
-            progressBar.setProgress(0);
-            if(torrentStream.isStreaming()) {
-                torrentStream.stopStream();
-                button.setText("Start stream");
-                return;
-            }
-            torrentStream.startStream(streamUrl);
-            button.setText("Stop stream");
-        }
-    };
-
-=======
->>>>>>> e6041be0
     @Override
     public void onStreamPrepared(Torrent torrent) {
         Log.d(TORRENT, "OnStreamPrepared");
@@ -161,4 +144,18 @@
     public void onStreamStopped() {
         Log.d(TORRENT, "onStreamStopped");
     }
+
+    View.OnClickListener onClickListener = new View.OnClickListener() {
+        @Override
+        public void onClick(View v) {
+            progressBar.setProgress(0);
+            if(torrentStream.isStreaming()) {
+                torrentStream.stopStream();
+                button.setText("Start stream");
+                return;
+            }
+            torrentStream.startStream(streamUrl);
+            button.setText("Stop stream");
+        }
+    };
 }