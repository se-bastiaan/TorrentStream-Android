/*
 *
 *  * This file is part of TorrentStreamer-Android.
 *  *
 *  * TorrentStreamer-Android is free software: you can redistribute it and/or modify
 *  * it under the terms of the GNU Lesser General Public License as published by
 *  * the Free Software Foundation, either version 3 of the License, or
 *  * (at your option) any later version.
 *  *
 *  * TorrentStreamer-Android is distributed in the hope that it will be useful,
 *  * but WITHOUT ANY WARRANTY; without even the implied warranty of
 *  * MERCHANTABILITY or FITNESS FOR A PARTICULAR PURPOSE. See the
 *  * GNU Lesser General Public License for more details.
 *  *
 *  * You should have received a copy of the GNU Lesser General Public License
 *  * along with TorrentStreamer-Android. If not, see <http://www.gnu.org/licenses/>.
 *
 */

apply plugin: 'com.android.application'

android {
<<<<<<< HEAD
    compileSdkVersion 23
    buildToolsVersion '25.0.0'
=======
    compileSdkVersion 25
    buildToolsVersion "25.0.2"
>>>>>>> bafe4994

    defaultConfig {
        applicationId "com.github.se_bastiaan.torrentstreamer.sample"
        minSdkVersion 15
        targetSdkVersion 25
        versionCode 1
        versionName "1.0"
    }
    buildTypes {
        release {
            minifyEnabled false
            proguardFiles getDefaultProguardFile('proguard-android.txt'), 'proguard-rules.pro'
        }
    }
    lintOptions {
        abortOnError false
    }
}

dependencies {
    compile fileTree(dir: 'libs', include: ['*.jar'])
    compile 'com.android.support:appcompat-v7:25.3.1'
    compile project(':library')
}<|MERGE_RESOLUTION|>--- conflicted
+++ resolved
@@ -20,13 +20,8 @@
 apply plugin: 'com.android.application'
 
 android {
-<<<<<<< HEAD
     compileSdkVersion 23
     buildToolsVersion '25.0.0'
-=======
-    compileSdkVersion 25
-    buildToolsVersion "25.0.2"
->>>>>>> bafe4994
 
     defaultConfig {
         applicationId "com.github.se_bastiaan.torrentstreamer.sample"
